--- conflicted
+++ resolved
@@ -39,27 +39,6 @@
 
 | Library                    | NPM                                                                                                                                                | Version |
 | -------------------------- | -------------------------------------------------------------------------------------------------------------------------------------------------- | ------- |
-<<<<<<< HEAD
-| Device Management Kit      | [@ledgerhq/device-management-kit](https://www.npmjs.com/package/@ledgerhq/device-management-kit)                                                   | 0.9.1   |
-| Device Signer Ethereum     | [@ledgerhq/device-signer-kit-ethereum](https://www.npmjs.com/package/@ledgerhq/device-signer-kit-ethereum)                                         | 1.8.0   |
-| Device Signer Bitcoin      | [@ledgerhq/device-signer-kit-bitcoin](https://www.npmjs.com/package/@ledgerhq/device-signer-kit-bitcoin)                                           | 1.0.1   |
-| Device Signer Solana       | [@ledgerhq/device-signer-kit-solana](https://www.npmjs.com/package/@ledgerhq/device-signer-kit-solana)                                             | 1.3.0   |
-| Trusted App Ledger Sync    | [@ledgerhq/device-trusted-app-kit-ledger-keyring-protocol](https://www.npmjs.com/package/@ledgerhq/device-trusted-app-kit-ledger-keyring-protocol) | 0.3.0   |
-| Context Module             | [@ledgerhq/context-module](https://www.npmjs.com/package/@ledgerhq/context-module)                                                                 | 1.8.0   |
-| WebHid Transport           | [@ledgerhq/device-transport-kit-web-hid](https://www.npmjs.com/package/@ledgerhq/device-transport-kit-web-hid)                                     | 1.2.0   |
-| WebBle Transport           | [@ledgerhq/device-transport-kit-web-ble](https://www.npmjs.com/package/@ledgerhq/device-transport-kit-web-ble)                                     | 1.2.0   |
-| React Native Ble Transport | [@ledgerhq/device-transport-kit-rn-ble](https://www.npmjs.com/package/@ledgerhq/device-transport-kit-rn-ble)                                       | 1.1.1   |
-| React Native HID Transport | [@ledgerhq/device-transport-kit-rn-hid](https://www.npmjs.com/package/@ledgerhq/device-transport-kit-rn-hid)                                       | 1.0.0   |
-| Speculos Transport         | [@ledgerhq/device-transport-kit-speculos](https://www.npmjs.com/package/@ledgerhq/device-transport-kit-speculos)                                   | 1.0.1   |
-
-## Legal notice
-
-The Device Management Kit (DMK) is made available under an open source license and is free to use for development, testing, and integration purposes.
-
-Please note that access to the DMK does not grant you any rights to access Ledger SAS backend services, nor any rights to use tokens, APIs, or infrastructure beyond what is explicitly allowed under the open source license. Access to Ledger SAS backend is strictly prohibited unless explicitly authorized by Ledger SAS.
-
-Use of any token to gain access to Ledger SAS backend without a formal, written legal agreement is forbidden. Unauthorized use or access may lead to legal claims, including but not limited to injunctive relief, damages, or other remedies permitted under applicable law.
-=======
 | Device Management Kit      | [@ledgerhq/device-management-kit](https://www.npmjs.com/package/@ledgerhq/device-management-kit)                                                   | 0.11.0  |
 | Device Signer Ethereum     | [@ledgerhq/device-signer-kit-ethereum](https://www.npmjs.com/package/@ledgerhq/device-signer-kit-ethereum)                                         | 1.9.2   |
 | Device Signer Bitcoin      | [@ledgerhq/device-signer-kit-bitcoin](https://www.npmjs.com/package/@ledgerhq/device-signer-kit-bitcoin)                                           | 1.0.2   |
@@ -72,4 +51,11 @@
 | React Native HID Transport | [@ledgerhq/device-transport-kit-rn-hid](https://www.npmjs.com/package/@ledgerhq/device-transport-kit-rn-hid)                                       | 1.0.1   |
 | Speculos Transport         | [@ledgerhq/device-transport-kit-speculos](https://www.npmjs.com/package/@ledgerhq/device-transport-kit-speculos)                                   | 1.1.1   |
 | Speculos Device Controller | [@ledgerhq/device-transport-kit-speculos](https://www.npmjs.com/package/@ledgerhq/speculos-device-controller)                                      | 0.1.0   |
->>>>>>> 63af0127
+
+## Legal notice
+
+The Device Management Kit (DMK) is made available under an open source license and is free to use for development, testing, and integration purposes.
+
+Please note that access to the DMK does not grant you any rights to access Ledger SAS backend services, nor any rights to use tokens, APIs, or infrastructure beyond what is explicitly allowed under the open source license. Access to Ledger SAS backend is strictly prohibited unless explicitly authorized by Ledger SAS.
+
+Use of any token to gain access to Ledger SAS backend without a formal, written legal agreement is forbidden. Unauthorized use or access may lead to legal claims, including but not limited to injunctive relief, damages, or other remedies permitted under applicable law.